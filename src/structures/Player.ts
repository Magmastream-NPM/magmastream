--- conflicted
+++ resolved
@@ -1151,11 +1151,7 @@
 		}
 
 		// Fetch the lyrics for the current track from the Lavalink node
-<<<<<<< HEAD
 		let result = (await this.node.getLyrics(this.queue.current, skipTrackSource)) as Lyrics;
-=======
-		let result = await this.node.getLyrics(this.queue.current, skipTrackSource) as Lyrics;
->>>>>>> 396ee049
 
 		// If no lyrics are found, return a default empty lyrics object
 		if (!result) {
