--- conflicted
+++ resolved
@@ -898,13 +898,9 @@
 		// Capture the current state of the player before making changes.
 		const oldPlayer = { ...this };
 
-<<<<<<< HEAD
-		const currentTrackBeforeChanges = this.queue.current as Track;
-=======
 		// Store the current track before changing it.
 		const currentTrackBeforeChange = this.queue.current as Track;
 
->>>>>>> f8d78a68
 		// Get the last played track and remove it from the history
 		const lastTrack = this.queue.previous.shift() as Track;
 
@@ -912,12 +908,8 @@
 		this.set("skipFlag", true);
 		await this.play(lastTrack);
 
-<<<<<<< HEAD
-		this.queue.unshift(currentTrackBeforeChanges);
-=======
 		// Add the current track back to the start of the queue.
 		this.queue.unshift(currentTrackBeforeChange);
->>>>>>> f8d78a68
 
 		// Emit a player state update event indicating the track change to previous.
 		this.manager.emit(ManagerEventTypes.PlayerStateUpdate, oldPlayer, this, {
