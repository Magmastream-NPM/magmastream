--- conflicted
+++ resolved
@@ -1,11 +1,6 @@
 import { Filters } from "./Filters";
-<<<<<<< HEAD
-import { LavalinkResponse, Manager, ManagerEventTypes, PlayerStateEventTypes, PlaylistRawData, SearchQuery, SearchResult } from "./Manager";
-import { LavalinkInfo, Node, SponsorBlockSegment } from "./Node";
-=======
 import { Manager, ManagerEventTypes, PlayerStateEventTypes, SearchPlatform, SearchQuery, SearchResult } from "./Manager";
 import { Node, SponsorBlockSegment } from "./Node";
->>>>>>> 899b340e
 import { Queue } from "./Queue";
 import { LoadTypes, Sizes, StateTypes, Structure, TrackSourceName, TrackUtils, VoiceState } from "./Utils";
 import * as _ from "lodash";
@@ -431,11 +426,7 @@
 	 * @param {User | ClientUser} requester - The user who requested the track.
 	 * @returns {Promise<Track[]>} - Array of recommended tracks.
 	 */
-<<<<<<< HEAD
-	public async getRecommended<T = User | ClientUser>(track: Track, requester?: T): Promise<Track[]> {
-=======
 	public async getRecommendedTracks(track: Track): Promise<Track[]> {
->>>>>>> 899b340e
 		const node = this.manager.useableNode;
 
 		if (!node) {
@@ -957,74 +948,6 @@
 	}
 
 	/**
-<<<<<<< HEAD
-	 * Transfers the player to a different node.
-	 * @param identifier The identifier of the node to transfer the player to.
-	 * @returns The player instance.
-	 */
-	public async moveNode(identifier: string): Promise<Player> {
-		const node = this.manager.nodes.get(identifier);
-
-		if (!node) return this;
-		if (node.options.identifier === this.node.options.identifier) return this;
-		if (!node.connected) throw new Error("Provided node is not connected.");
-
-		await this.node.rest.destroyPlayer(this.guildId).catch(() => {});
-		this.manager.players.delete(this.guildId);
-		this.node = node;
-		this.manager.players.set(this.guildId, this);
-		return await this.restart();
-	}
-
-	/**
-	 * Transfers the player to a node with with the method you chose in ManagerOptions.
-	 * @returns The player instance.
-	 */
-	public async autoMoveNode(): Promise<Player> {
-		const node = this.manager.useableNode;
-
-		if (!node.connected) throw new Error("No nodes are available.");
-
-		return await this.moveNode(node.options.identifier);
-	}
-
-	/**
-	 * Transfers a player from one server to another, including all its tracks.
-	 * @param guildId The ID of the server to transfer the player from.
-	 * @param newOptions The new PlayerOptions for the player.
-	 */
-	public async switchGuild(guildId: string, newOptions: PlayerOptions) {
-		const currentPlayer = this.manager.players.get(guildId);
-
-		if (this.manager.players.get(newOptions.guildId)) return this;
-
-		const newPlayer = this.manager.create({
-			guildId: newOptions.guildId,
-			textChannelId: newOptions.textChannelId,
-			voiceChannelId: newOptions.voiceChannelId,
-			volume: newOptions.volume,
-			selfMute: newOptions.selfMute,
-			selfDeafen: newOptions.selfDeafen,
-		});
-
-		newPlayer.connect();
-
-		const tracks = currentPlayer.queue.map((t) => t);
-
-		await newPlayer.play(currentPlayer.queue.current);
-
-		newPlayer.queue.add(tracks);
-		currentPlayer.queue.clear();
-		currentPlayer.destroy();
-
-		const debugInfo = {
-			success: true,
-			message: `Transferred ${tracks.length} tracks successfully to ${newOptions.voiceChannelId} bound to ${newOptions.textChannelId}.`,
-		};
-
-		this.manager.emit(ManagerEventTypes.Debug, `[PLAYER] Transferred player to a new server: ${JSON.stringify(debugInfo)}.`);
-
-=======
 	 * Automatically moves the player to a usable node.
 	 * @returns {Promise<Player | void>} - The player instance or void if not moved.
 	 */
@@ -1151,7 +1074,6 @@
 		}
 
 		// Return the new player
->>>>>>> 899b340e
 		return newPlayer;
 	}
 }
