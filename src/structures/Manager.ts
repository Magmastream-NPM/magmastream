import {
	LoadTypes,
	SponsorBlockChaptersLoaded,
	SponsorBlockChapterStarted,
	SponsorBlockSegmentSkipped,
	SponsorBlockSegmentsLoaded,
	StateTypes,
	Structure,
	TrackData,
	TrackEndEvent,
	TrackExceptionEvent,
	TrackStartEvent,
	TrackStuckEvent,
	TrackUtils,
	VoicePacket,
	VoiceServer,
	WebSocketClosedEvent,
} from "./Utils";
import { Collection } from "@discordjs/collection";
import { EventEmitter } from "events";
import { Node, NodeOptions } from "./Node";
import { Player, PlayerOptions, Track } from "./Player";
import { VoiceState, Plugin } from "..";
import managerCheck from "../utils/managerCheck";
import { ClientUser, User } from "discord.js";
import { blockedWords } from "../config/blockedWords";
import fs from "fs/promises";
import path from "path";

/**
 * The main hub for interacting with Lavalink and using Magmastream,
 */
export class Manager extends EventEmitter {
	/** The map of players. */
	public readonly players = new Collection<string, Player>();
	/** The map of nodes. */
	public readonly nodes = new Collection<string, Node>();
	/** The options that were set. */
	public readonly options: ManagerOptions;
	public initiated = false;

	/**
		* Initiates the Manager class.
		* @param options
		* @param options.plugins - An array of plugins to load.
		* @param options.nodes - An array of node options to create nodes from.
		* @param options.autoPlay - Whether to automatically play the first track in the queue when the player is created.
		* @param options.autoPlaySearchPlatform - The search platform autoplay will use. Fallback to Youtube if not found.
		* @param options.usePriority - Whether to use the priority when selecting a node to play on.
		* @param options.clientName - The name of the client to send to Lavalink.
		* @param options.defaultSearchPlatform - The default search platform to use when searching for tracks.
		* @param options.useNode - The strategy to use when selecting a node to play on.
		* @param options.trackPartial - The partial track search results to use when searching for tracks. This partials will always be presented on each track.
		* @param options.eventBatchDuration - The duration to wait before processing the collected player state events.
		* @param options.eventBatchInterval - The interval to wait before processing the collected player state events.
		*/
	constructor(options: ManagerOptions) {
		super();

		managerCheck(options);

		Structure.get("Player").init(this);
		Structure.get("Node").init(this);
		TrackUtils.init(this);

		if (options.trackPartial) {
			TrackUtils.setTrackPartial(options.trackPartial);
			delete options.trackPartial;
		}

		this.options = {
			plugins: [],
			nodes: [
				{
					identifier: "default",
					host: "localhost",
					resumeStatus: false,
					resumeTimeout: 1000,
				},
			],
			autoPlay: true,
			usePriority: false,
			clientName: "Magmastream",
			defaultSearchPlatform: SearchPlatform.YouTube,
			autoPlaySearchPlatform: SearchPlatform.YouTube,
			useNode: UseNodeOptions.LeastPlayers,
			...options,
		};

		if (this.options.nodes) {
			for (const nodeOptions of this.options.nodes) new (Structure.get("Node"))(nodeOptions);
		}

		process.on("SIGINT", async () => {
			console.warn("\x1b[33mSIGINT received! Graceful shutdown initiated...\x1b[0m");

			try {
				await this.handleShutdown();
				console.warn("\x1b[32mShutdown complete. Waiting for Node.js event loop to empty...\x1b[0m");

				// Prevent forced exit by Windows
				setTimeout(() => {
					console.log("Exiting now...");
					process.exit(0);
				}, 2000);
			} catch (error) {
				console.error("Error during shutdown:", error);
				process.exit(1);
			}
		});

		process.on("SIGTERM", async () => {
			console.warn("\x1b[33mSIGTERM received! Graceful shutdown initiated...\x1b[0m");

			try {
				await this.handleShutdown();
				console.warn("\x1b[32mShutdown complete. Exiting now...\x1b[0m");
				process.exit(0);
			} catch (error) {
				console.error("Error during SIGTERM shutdown:", error);
				process.exit(1);
			}
		});
	}

	/**
		* Initiates the Manager.
		* @param clientId - The Discord client ID (required).
		* @param clusterId - The cluster ID which runs the current process (required).
		* @returns The manager instance.
		*/
	public init(clientId: string, clusterId: number = 0): this {
		if (this.initiated) {
			return this;
		}

		if (typeof clientId !== "string" || !/^\d+$/.test(clientId)) {
			throw new Error('"clientId" must be a valid Discord client ID.');
		}

		this.options.clientId = clientId;
		if (typeof clusterId !== "number") {
			console.warn('"clusterId" is not a valid number, defaulting to 0.');
			clusterId = 0;
		}
		this.options.clusterId = clusterId;

		for (const node of this.nodes.values()) {
			try {
				node.connect(); // Connect the node
			} catch (err) {
				this.emit(ManagerEventTypes.NodeError, node, err);
			}
		}

		if (this.options.plugins) {
			for (const [index, plugin] of this.options.plugins.entries()) {
				if (!(plugin instanceof Plugin)) throw new RangeError(`Plugin at index ${index} does not extend Plugin.`);
				plugin.load(this);
			}
		}

		this.initiated = true;
		return this;
	}

	/**
		* Searches the enabled sources based off the URL or the `source` property.
		* @param query
		* @param requester
		* @returns The search result.
		*/
	public async search<T = User | ClientUser>(query: string | SearchQuery, requester?: T): Promise<SearchResult> {
		const node = this.useableNode;

		if (!node) {
			throw new Error("No available nodes.");
		}

		const _query: SearchQuery = typeof query === "string" ? { query } : query;
		const _source = _query.source ?? this.options.defaultSearchPlatform;

		let search = _query.query;

		if (!/^https?:\/\//.test(search)) {
			search = `${_source}:${search}`;
		}

		this.emit(ManagerEventTypes.Debug, `[MANAGER] Performing ${_source} search for: ${_query.query}`);

		try {
			const res = (await node.rest.get(`/v4/loadtracks?identifier=${encodeURIComponent(search)}`)) as LavalinkResponse;

			if (!res) {
				throw new Error("Query not found.");
			}

			let searchData = [];
			let playlistData: PlaylistRawData | undefined;

			switch (res.loadType) {
				case LoadTypes.Search:
					searchData = res.data as TrackData[];
					break;

				case LoadTypes.Track:
					searchData = [res.data as TrackData[]];
					break;

				case LoadTypes.Playlist:
					playlistData = res.data as PlaylistRawData;
					break;
			}

			const tracks = searchData.map((track) => TrackUtils.build(track, requester));
			let playlist = null;

			if (res.loadType === LoadTypes.Playlist) {
				playlist = {
					name: playlistData!.info.name,
					playlistInfo: playlistData.pluginInfo,
					requester: requester,
					tracks: playlistData!.tracks.map((track) => TrackUtils.build(track, requester)),
					duration: playlistData!.tracks.reduce((acc, cur) => acc + (cur.info.length || 0), 0),
				};
			}

			const result: SearchResult = {
				loadType: res.loadType,
				tracks,
				playlist,
			};

			if (this.options.replaceYouTubeCredentials) {
				const replaceCreditsURLs = ["youtube.com", "youtu.be"];

				const processTrack = (track: Track) => {
					if (!replaceCreditsURLs.some((url) => track.uri.includes(url))) return track;

					const { cleanTitle, cleanAuthor } = this.parseYouTubeTitle(track.title, track.author);
					track.title = cleanTitle;
					track.author = cleanAuthor;
					return track;
				};

				if (result.loadType === LoadTypes.Playlist) {
					result.playlist.tracks = result.playlist.tracks.map(processTrack);
				} else {
					result.tracks = result.tracks.map(processTrack);
				}
			}

			this.emit(ManagerEventTypes.Debug, `[MANAGER] Result ${_source} search for: ${_query.query}: ${JSON.stringify(result)}`);
			return result;
		} catch (err) {
			throw new Error(err);
		}
	}

	/**
		* Creates a player or returns one if it already exists.
		* @param options The options to create the player with.
		* @returns The created player.
		*/
	public create(options: PlayerOptions): Player {
		if (this.players.has(options.guildId)) {
			return this.players.get(options.guildId);
		}

		// Create a new player with the given options
		this.emit(ManagerEventTypes.Debug, `[MANAGER] Creating new player with options: ${JSON.stringify(options)}`);
		return new (Structure.get("Player"))(options);
	}

	/**
		* Returns a player or undefined if it does not exist.
		* @param guildId The guild ID of the player to retrieve.
		* @returns The player if it exists, undefined otherwise.
		*/
	public get(guildId: string): Player | undefined {
		return this.players.get(guildId);
	}

	/**
		* Destroys a player if it exists and cleans up inactive players.
		* @param guildId - The guild ID of the player to destroy.
		* @returns {void}
		* @emits {debug} - Emits a debug message indicating the player is being destroyed.
		*/
	public destroy(guildId: string): void {
		// Emit debug message for player destruction
		this.emit(ManagerEventTypes.Debug, `[MANAGER] Destroying player: ${guildId}`);

		// Remove the player from the manager's collection
		this.players.delete(guildId);

		// Clean up any inactive players
		this.cleanupInactivePlayers();
	}

	/**
		* Creates a new node or returns an existing one if it already exists.
		* @param options - The options to create the node with.
		* @returns The created node.
		*/
	public createNode(options: NodeOptions): Node {
		// Check if the node already exists in the manager's collection
		if (this.nodes.has(options.identifier || options.host)) {
			// Return the existing node if it does
			return this.nodes.get(options.identifier || options.host);
		}

		// Emit a debug event for node creation
		this.emit(ManagerEventTypes.Debug, `[MANAGER] Creating new node with options: ${JSON.stringify(options)}`);

		// Create a new node with the given options
		return new (Structure.get("Node"))(options);
	}

	/**
		* Destroys a node if it exists. Emits a debug event if the node is found and destroyed.
		* @param identifier - The identifier of the node to destroy.
		* @returns {void}
		* @emits {debug} - Emits a debug message indicating the node is being destroyed.
		*/
	public destroyNode(identifier: string): void {
		const node = this.nodes.get(identifier);
		if (!node) return;
		this.emit(ManagerEventTypes.Debug, `[MANAGER] Destroying node: ${identifier}`);
		node.destroy();
		this.nodes.delete(identifier);
	}

	/**
		* Attaches an event listener to the manager.
		* @param event The event to listen for.
		* @param listener The function to call when the event is emitted.
		* @returns The manager instance for chaining.
		*/
	public on<T extends keyof ManagerEvents>(event: T, listener: (...args: ManagerEvents[T]) => void): this {
		return super.on(event, listener);
	}

	/**
		* Sends voice data to the Lavalink server.
		* @param data
		*/
	public async updateVoiceState(data: VoicePacket | VoiceServer | VoiceState): Promise<void> {
		if ("t" in data && !["VOICE_STATE_UPDATE", "VOICE_SERVER_UPDATE"].includes(data.t)) return;

		const update = "d" in data ? data.d : data;

		if (!update || (!("token" in update) && !("session_id" in update))) return;

		const player = this.players.get(update.guild_id);

		if (!player) return;
		this.emit(ManagerEventTypes.Debug, `[MANAGER] Updating voice state: ${JSON.stringify(update)}`);
		if ("token" in update) {
			player.voiceState.event = update;

			const {
				sessionId,
				event: { token, endpoint },
			} = player.voiceState;

			await player.node.rest.updatePlayer({
				guildId: player.guildId,
				data: { voice: { token, endpoint, sessionId } },
			});

			return;
		}

		if (update.user_id !== this.options.clientId) return;
		if (update.channel_id) {
			if (player.voiceChannelId !== update.channel_id) {
				this.emit(ManagerEventTypes.PlayerMove, player, player.voiceChannelId, update.channel_id);
			}

			player.voiceState.sessionId = update.session_id;
			player.voiceChannelId = update.channel_id;
			return;
		}

		this.emit(ManagerEventTypes.PlayerDisconnect, player, player.voiceChannelId);
		player.voiceChannelId = null;
		player.voiceState = Object.assign({});
		player.destroy();
		return;
	}

	/**
		* Decodes an array of base64 encoded tracks and returns an array of TrackData.
		* Emits a debug event with the tracks being decoded.
		* @param tracks - An array of base64 encoded track strings.
		* @returns A promise that resolves to an array of TrackData objects.
		* @throws Will throw an error if no nodes are available or if the API request fails.
		*/
	public decodeTracks(tracks: string[]): Promise<TrackData[]> {
		this.emit(ManagerEventTypes.Debug, `[MANAGER] Decoding tracks: ${JSON.stringify(tracks)}`);
		return new Promise(async (resolve, reject) => {
			const node = this.nodes.first();
			if (!node) throw new Error("No available nodes.");

			const res = (await node.rest.post("/v4/decodetracks", JSON.stringify(tracks)).catch((err) => reject(err))) as TrackData[];

			if (!res) {
				return reject(new Error("No data returned from query."));
			}

			return resolve(res);
		});
	}

	/**
		* Decodes a base64 encoded track and returns a TrackData.
		* @param track - The base64 encoded track string.
		* @returns A promise that resolves to a TrackData object.
		* @throws Will throw an error if no nodes are available or if the API request fails.
		*/
	public async decodeTrack(track: string): Promise<TrackData> {
		const res = await this.decodeTracks([track]);
		// Since we're only decoding one track, we can just return the first element of the array
		return res[0];
	}

	/**
	 * Gets each player's JSON file
	 * @param {string} guildId - The guild ID
	 * @returns {string} The path to the player's JSON file
	 */
	private async getPlayerFilePath(guildId: string): Promise<string> {
		const configDir = path.join(process.cwd(), "magmastream", "dist", "sessionData", "players");

		try {
			await fs.mkdir(configDir, { recursive: true });
			return path.join(configDir, `${guildId}.json`);
		} catch (err) {
			console.error("Error ensuring player data directory exists:", err);
			throw new Error(`Failed to resolve player file path for guild ${guildId}`);
		}
	}

	/**
	 * Saves player states to the JSON file.
	 * @param {string} guildId - The guild ID of the player to save
	 */
	public async savePlayerState(guildId: string): Promise<void> {
		console.log(`Attempting to save player state for guild: ${guildId}`);

		try {
			const playerStateFilePath = await this.getPlayerFilePath(guildId);
			console.log(`Resolved file path: ${playerStateFilePath}`);

			const player = this.players.get(guildId);
			if (!player || player.state === StateTypes.Disconnected || !player.voiceChannelId) {
				console.warn(`Skipping save for inactive player: ${guildId}`);
				return;
			}

			console.log(`Serializing player state for: ${guildId}`);
			const serializedPlayer = this.serializePlayer(player);

			console.log(`Writing player state to file: ${playerStateFilePath}`);
			await fs.writeFile(playerStateFilePath, JSON.stringify(serializedPlayer, null, 2), "utf-8");
			console.log(`Successfully saved player state for: ${guildId}`);

			this.emit(ManagerEventTypes.Debug, `[MANAGER] Player state saved: ${guildId}`);
		} catch (error) {
			console.error(`Error saving player state for guild ${guildId}:`, error);
		}
	}

	/**
		* Loads player states from the JSON file.
		* @param nodeId The ID of the node to load player states from.
		* @returns A promise that resolves when the player states have been loaded.
		*/
	public async loadPlayerStates(nodeId: string): Promise<void> {
		this.emit(ManagerEventTypes.Debug, "[MANAGER] Loading saved players.");
		const node = this.nodes.get(nodeId);
		if (!node) throw new Error(`Could not find node: ${nodeId}`);

		const info = (await node.rest.getAllPlayers()) as LavaPlayer[];

		const playerStatesDir = path.join(process.cwd(), "magmastream", "dist", "sessionData", "players");

		try {
			// Check if the directory exists, and create it if it doesn't
			await fs.access(playerStatesDir).catch(async () => {
				await fs.mkdir(playerStatesDir, { recursive: true });
				this.emit(ManagerEventTypes.Debug, `[MANAGER] Created directory: ${playerStatesDir}`);
			});

			// Read the contents of the directory
			const playerFiles = await fs.readdir(playerStatesDir);

			// Process each file in the directory
			for (const file of playerFiles) {
				const filePath = path.join(playerStatesDir, file);

				try {
					// Check if the file exists (though readdir should only return valid files)
					await fs.access(filePath);

					// Read the file asynchronously
					const data = await fs.readFile(filePath, "utf-8");
					const state = JSON.parse(data);

					if (state && typeof state === "object" && state.guildId && state.node.options.identifier === nodeId) {
						const lavaPlayer = info.find((player) => player.guildId === state.guildId);
						if (!lavaPlayer) {
							this.destroy(state.guildId);
							continue;
						}

						const playerOptions: PlayerOptions = {
							guildId: state.options.guildId,
							textChannelId: state.options.textChannelId,
							voiceChannelId: state.options.voiceChannelId,
							selfDeafen: state.options.selfDeafen,
							volume: lavaPlayer.volume || state.options.volume,
						};

						this.emit(ManagerEventTypes.Debug, `[MANAGER] Recreating player: ${state.guildId} from saved file: ${JSON.stringify(state.options)}`);
						const player = this.create(playerOptions);

						player.connect();

						const tracks = [];

						if (!lavaPlayer.track) {
							if (state.queue.current !== null) {
								for (const key in state.queue) {
									if (!isNaN(Number(key)) && key !== "current" && key !== "previous" && key !== "manager") {
										const song = state.queue[key];
										tracks.push(song, song.requester);
									}
								}

								if (tracks.length > 0) {
									player.queue.add(tracks);
									if (!state.paused && lavaPlayer.state.connected) player.play();
								} else {
									const payload = {
										reason: "finished",
									};
									await node.queueEnd(player, state.queue.current, payload as TrackEndEvent);
								}
							} else {
								if (state.queue.previous !== null) {
									const payload = {
										reason: "finished",
									};
									await node.queueEnd(player, state.queue.previous, payload as TrackEndEvent);
								} else {
									this.destroy(state.guildId);
									continue;
								}
							}
						} else {
							tracks.push(state.queue.current as Track);

							for (const key in state.queue) {
								if (!isNaN(Number(key)) && key !== "current" && key !== "previous" && key !== "manager") {
									const song = state.queue[key];
									tracks.push(song as Track);
								}
							}
							player.queue.add(tracks as Track[]);
						}

						if (state.paused) {
							player.pause(true);
						} else {
							player.paused = false;
							player.playing = true;
						}
						player.setTrackRepeat(state.trackRepeat);
						player.setQueueRepeat(state.queueRepeat);
						if (state.dynamicRepeat) {
							player.setDynamicRepeat(state.dynamicRepeat, state.dynamicLoopInterval._idleTimeout);
						}
						if (state.isAutoplay && state?.data?.Internal_BotUser) {
							player.setAutoplay(state.isAutoplay, state.data.Internal_BotUser as User | ClientUser);
						}
						if(state.data) {
							for (const [name, value] of  Object.entries(state.data)) {
								player.set(name, value);
							}
						}
					}
				} catch (error) {
					this.emit(ManagerEventTypes.Debug, `[MANAGER] Error processing file ${filePath}: ${error}`);
					continue; // Skip to the next file if there's an error
				}
			}

			// Delete all files inside playerStatesDir where nodeId matches
			for (const file of playerFiles) {
				const filePath = path.join(playerStatesDir, file);

				try {
					await fs.access(filePath); // Check if the file exists
					const data = await fs.readFile(filePath, "utf-8");
					const state = JSON.parse(data);

					if (state && typeof state === "object" && state.node.options.identifier === nodeId) {
						await fs.unlink(filePath); // Delete the file asynchronously
						this.emit(ManagerEventTypes.Debug, `[MANAGER] Deleted player state file: ${filePath}`);
					}
				} catch (error) {
					this.emit(ManagerEventTypes.Debug, `[MANAGER] Error deleting file ${filePath}: ${error}`);
					continue; // Skip to the next file if there's an error
				}
			}
		} catch (error) {
			this.emit(ManagerEventTypes.Debug, `[MANAGER] Error loading player states: ${error}`);
		}

		this.emit(ManagerEventTypes.Debug, "[MANAGER] Finished loading saved players.");
	}

	/**
	 * Serializes a Player instance to avoid circular references.
	 * @param player The Player instance to serialize
	 * @returns The serialized Player instance
	 */
	private serializePlayer(player: Player): Record<string, unknown> {
		const seen = new WeakSet();

		/**
		 * Recursively serializes an object, avoiding circular references.
		 * @param obj The object to serialize
		 * @returns The serialized object
		 */
		const serialize = (obj: unknown): unknown => {
			if (obj && typeof obj === "object") {
				if (seen.has(obj)) return;

				seen.add(obj);
			}
			return obj;
		};

		return JSON.parse(
			JSON.stringify(player, (key, value) => {
				if (key === "filters" || key === "manager") {
					return null;
				}

				if (key === "queue") {
					return {
						...value,
						current: value.current || null,
					};
				}

				return serialize(value);
			})
		);
	}
	/**
	 * Checks for players that are no longer active and deletes their saved state files.
	 * This is done to prevent stale state files from accumulating on the file system.
	 */
	private async cleanupInactivePlayers(): Promise<void> {
		const playerStatesDir = path.join(process.cwd(), "magmastream", "dist", "sessionData", "players");

		try {
			// Check if the directory exists, and create it if it doesn't
			await fs.access(playerStatesDir).catch(async () => {
				await fs.mkdir(playerStatesDir, { recursive: true });
				this.emit(ManagerEventTypes.Debug, `[MANAGER] Created directory: ${playerStatesDir}`);
			});

			// Get the list of player state files
			const playerFiles = await fs.readdir(playerStatesDir);

			// Get the set of active guild IDs from the manager's player collection
			const activeGuildIds = new Set(this.players.keys());

			// Iterate over the player state files
			for (const file of playerFiles) {
				// Get the guild ID from the file name
				const guildId = path.basename(file, ".json");

				// If the guild ID is not in the set of active guild IDs, delete the file
				if (!activeGuildIds.has(guildId)) {
					const filePath = path.join(playerStatesDir, file);
					await fs.unlink(filePath); // Delete the file asynchronously
					this.emit(ManagerEventTypes.Debug, `[MANAGER] Deleting inactive player: ${guildId}`);
				}
			}
		} catch (error) {
			this.emit(ManagerEventTypes.Debug, `[MANAGER] Error cleaning up inactive players: ${error}`);
		}
	}

	/**
	 * Returns the nodes that has the least load.
	 * The load is calculated by dividing the lavalink load by the number of cores.
	 * The result is multiplied by 100 to get a percentage.
	 * @returns {Collection<string, Node>}
	 */
	private get leastLoadNode(): Collection<string, Node> {
		return this.nodes
			.filter((node) => node.connected)
			.sort((a, b) => {
				const aload = a.stats.cpu ? (a.stats.cpu.lavalinkLoad / a.stats.cpu.cores) * 100 : 0;
				const bload = b.stats.cpu ? (b.stats.cpu.lavalinkLoad / b.stats.cpu.cores) * 100 : 0;
				// Sort the nodes by their load in ascending order
				return aload - bload;
			});
	}

	/**
	 * Returns the nodes that have the least amount of players.
	 * Filters out disconnected nodes and sorts the remaining nodes
	 * by the number of players in ascending order.
	 * @returns {Collection<string, Node>} A collection of nodes sorted by player count.
	 */
	private get leastPlayersNode(): Collection<string, Node> {
		return this.nodes
			.filter((node) => node.connected) // Filter out nodes that are not connected
			.sort((a, b) => a.stats.players - b.stats.players); // Sort by the number of players
	}

	/**
	 * Returns a node based on priority.
	 * The nodes are sorted by priority in descending order, and then a random number
	 * between 0 and 1 is generated. The node that has a cumulative weight greater than or equal to the
	 * random number is returned.
	 * If no node has a cumulative weight greater than or equal to the random number, the node with the
	 * lowest load is returned.
	 * @returns {Node} The node to use.
	 */
	private get priorityNode(): Node {
		// Filter out nodes that are not connected or have a priority of 0
		const filteredNodes = this.nodes.filter((node) => node.connected && node.options.priority > 0);
		// Calculate the total weight
		const totalWeight = filteredNodes.reduce((total, node) => total + node.options.priority, 0);
		// Map the nodes to their weights
		const weightedNodes = filteredNodes.map((node) => ({
			node,
			weight: node.options.priority / totalWeight,
		}));
		// Generate a random number between 0 and 1
		const randomNumber = Math.random();

		// Initialize the cumulative weight to 0
		let cumulativeWeight = 0;

		// Loop through the weighted nodes and find the first node that has a cumulative weight greater than or equal to the random number
		for (const { node, weight } of weightedNodes) {
			cumulativeWeight += weight;
			if (randomNumber <= cumulativeWeight) {
				return node;
			}
		}

		// If no node has a cumulative weight greater than or equal to the random number, return the node with the lowest load
		return this.options.useNode === UseNodeOptions.LeastLoad ? this.leastLoadNode.first() : this.leastPlayersNode.first();
	}

	/**
	 * Returns the node to use based on the configured `useNode` and `usePriority` options.
	 * If `usePriority` is true, the node is chosen based on priority, otherwise it is chosen based on the `useNode` option.
	 * If `useNode` is "leastLoad", the node with the lowest load is chosen, if it is "leastPlayers", the node with the fewest players is chosen.
	 * If `usePriority` is false and `useNode` is not set, the node with the lowest load is chosen.
	 * @returns {Node} The node to use.
	 */
	public get useableNode(): Node {
		return this.options.usePriority
			? this.priorityNode
			: this.options.useNode === UseNodeOptions.LeastLoad
			? this.leastLoadNode.first()
			: this.leastPlayersNode.first();
	}

	/**
	 * Handles the shutdown of the process by saving all active players' states and optionally cleaning up inactive players.
	 * This function is called when the process is about to exit.
	 * It iterates through all players and calls {@link savePlayerState} to save their states.
	 * Optionally, it also calls {@link cleanupInactivePlayers} to remove any stale player state files.
	 * After saving and cleaning up, it exits the process.
	 */
	public async handleShutdown(): Promise<void> {
		console.warn("\x1b[31m%s\x1b[0m", "MAGMASTREAM WARNING: Shutting down! Please wait, saving active players...");

		try {
			const savePromises = Array.from(this.players.keys()).map(async (guildId) => {
				console.log(`Saving state for guild: ${guildId}`); // Debugging
				try {
					await this.savePlayerState(guildId);
				} catch (error) {
					console.error(`Error saving player state for guild ${guildId}:`, error);
				}
			});

			console.log("Waiting for all player states to save...");
			await Promise.allSettled(savePromises);
			console.log("All player states saved.");

			console.log("Cleaning up inactive players...");
			await this.cleanupInactivePlayers();
			console.log("Cleanup complete.");

			console.warn("\x1b[32m%s\x1b[0m", "MAGMASTREAM INFO: Shutting down complete, exiting...");

			setTimeout(() => {
				console.log("Exiting process...");
				process.exit(0);
			}, 500);
		} catch (error) {
			console.error("Unexpected error during shutdown:", error);
			process.exit(1);
		}
	}

	/**
	 * Parses a YouTube title into a clean title and author.
	 * @param title - The original title of the YouTube video.
	 * @param originalAuthor - The original author of the YouTube video.
	 * @returns An object with the clean title and author.
	 */
	private parseYouTubeTitle(title: string, originalAuthor: string): { cleanTitle: string; cleanAuthor: string } {
		// Remove "- Topic" from author and "Topic -" from title
		const cleanAuthor = originalAuthor.replace("- Topic", "").trim();
		title = title.replace("Topic -", "").trim();

		// Remove blocked words and phrases
		const escapedBlockedWords = blockedWords.map((word) => this.escapeRegExp(word));
		const blockedWordsPattern = new RegExp(`\\b(${escapedBlockedWords.join("|")})\\b`, "gi");
		title = title.replace(blockedWordsPattern, "").trim();

		// Remove empty brackets and balance remaining brackets
		title = title
			.replace(/[([{]\s*[)\]}]/g, "") // Empty brackets
			.replace(/^[^\w\d]*|[^\w\d]*$/g, "") // Leading/trailing non-word characters
			.replace(/\s{2,}/g, " ") // Multiple spaces
			.trim();

		// Remove '@' symbol before usernames
		title = title.replace(/@(\w+)/g, "$1");

		// Balance remaining brackets
		title = this.balanceBrackets(title);

		// Check if the title contains a hyphen, indicating potential "Artist - Title" format
		if (title.includes(" - ")) {
			const [artist, songTitle] = title.split(" - ").map((part) => part.trim());

			// If the artist part matches or is included in the clean author, use the clean author
			if (artist.toLowerCase() === cleanAuthor.toLowerCase() || cleanAuthor.toLowerCase().includes(artist.toLowerCase())) {
				return { cleanAuthor, cleanTitle: songTitle };
			}

			// If the artist is different, keep both parts
			return { cleanAuthor: artist, cleanTitle: songTitle };
		}

		// If no clear artist-title separation, return clean author and cleaned title
		return { cleanAuthor, cleanTitle: title };
	}

	/**
	 * Balances brackets in a given string by ensuring all opened brackets are closed correctly.
	 * @param str - The input string that may contain unbalanced brackets.
	 * @returns A new string with balanced brackets.
	 */
	private balanceBrackets(str: string): string {
		const stack: string[] = [];
		const openBrackets = "([{";
		const closeBrackets = ")]}";
		let result = "";

		// Iterate over each character in the string
		for (const char of str) {
			// If the character is an open bracket, push it onto the stack and add to result
			if (openBrackets.includes(char)) {
				stack.push(char);
				result += char;
			}
			// If the character is a close bracket, check if it balances with the last open bracket
			else if (closeBrackets.includes(char)) {
				if (stack.length > 0 && openBrackets.indexOf(stack[stack.length - 1]) === closeBrackets.indexOf(char)) {
					stack.pop();
					result += char;
				}
			}
			// If it's neither, just add the character to the result
			else {
				result += char;
			}
		}

		// Close any remaining open brackets by adding the corresponding close brackets
		while (stack.length > 0) {
			const lastOpen = stack.pop()!;
			result += closeBrackets[openBrackets.indexOf(lastOpen)];
		}

		return result;
	}

	/**
	 * Escapes a string by replacing special regex characters with their escaped counterparts.
	 * @param string - The string to escape.
	 * @returns The escaped string.
	 */
	private escapeRegExp(string: string): string {
		// Replace special regex characters with their escaped counterparts
		return string.replace(/[.*+?^${}()|[\]\\]/g, "\\$&");
	}
}

export interface Payload {
	/** The OP code */
	op: number;
	d: {
		guild_id: string;
		channel_id: string | null;
		self_mute: boolean;
		self_deaf: boolean;
	};
}

export interface ManagerOptions {
	/** Use priority mode over least amount of player or load? */
	usePriority?: boolean;
	/** Use the least amount of players or least load? */
	useNode?: UseNodeOptions.LeastLoad | UseNodeOptions.LeastPlayers;
	/** The array of nodes to connect to. */
	nodes?: NodeOptions[];
	/** The client ID to use. */
	clientId?: string;
	/** Value to use for the `Client-Name` header. */
	clientName?: string;
	/** The array of shard IDs connected to this manager instance. */
	clusterId?: number;
	/** A array of plugins to use. */
	plugins?: Plugin[];
	/** Whether players should automatically play the next song. */
	autoPlay?: boolean;
	/** The search platform autoplay should use. Failback to Youtube if not found.
	 * Use enum `SearchPlatform`. */
	autoPlaySearchPlatform?: SearchPlatform;
	/** An array of track properties to keep. `track` will always be present. */
	trackPartial?: TrackPartial[];
	/** The default search platform to use.
	 * Use enum `SearchPlatform`. */
	defaultSearchPlatform?: SearchPlatform;
	/** Whether the YouTube video titles should be replaced if the Author does not exactly match. */
	replaceYouTubeCredentials?: boolean;
	/** The last.fm API key.
	 * If you need to create one go here: https://www.last.fm/api/account/create.
	 * If you already have one, get it from here: https://www.last.fm/api/accounts. */
	lastFmApiKey: string;
	/**
	 * Function to send data to the websocket.
	 * @param id The ID of the node to send the data to.
	 * @param payload The payload to send.
	 */
	send(id: string, payload: Payload): void;
}

export enum TrackPartial {
	/** The base64 encoded string of the track */
<<<<<<< HEAD
	Track = "track",
	/** The title of the track */
	Title = "title",
	/** The track identifier */
	Identifier = "identifier",
	/** The author of the track */
	Author = "author",
	/** The length of the track in milliseconds */
	Duration = "duration",
	/** The ISRC of the track */
	Isrc = "isrc",
	/** Whether the track is seekable */
	IsSeekable = "isSeekable",
	/** Whether the track is a stream */
	IsStream = "isStream",
=======
	Encoded = "encoded",
	/** The plugin info of the track */
	PluginInfo = "pluginInfo",
	/** The track identifier */
	Identifier = "identifier",
	/** Whether the track is seekable */
	IsSeekable = "isSeekable",
	/** The author of the track */
	Author = "author",
	/** The length of the track in milliseconds */
	Length = "length",
	/** The ISRC of the track */
	Isrc = "isrc",
	/** Whether the track is a stream */
	IsStream = "isStream",
	/** The title of the track */
	Title = "title",
>>>>>>> 396ee049
	/** The URI of the track */
	Uri = "uri",
	/** The artwork URL of the track */
	ArtworkUrl = "artworkUrl",
	/** The source name of the track */
	SourceName = "sourceName",
<<<<<<< HEAD
	/** The thumbnail of the track */
	ThumbNail = "thumbnail",
	/** The requester of the track */
	Requester = "requester",
	/** The plugin info of the track */
	PluginInfo = "pluginInfo",
	/** The custom data of the track */
	CustomData = "customData",
=======
	Track = "track"
>>>>>>> 396ee049
}

export enum UseNodeOptions {
	LeastLoad = "leastLoad",
	LeastPlayers = "leastPlayers",
}

export type UseNodeOption = keyof typeof UseNodeOptions;

export enum SearchPlatform {
	AppleMusic = "amsearch",
	Bandcamp = "bcsearch",
	Deezer = "dzsearch",
	Jiosaavn = "jssearch",
	SoundCloud = "scsearch",
	Spotify = "spsearch",
	Tidal = "tdsearch",
	VKMusic = "vksearch",
	YouTube = "ytsearch",
	YouTubeMusic = "ytmsearch",
}

export enum PlayerStateEventTypes {
	AutoPlayChange = "playerAutoplay",
	ConnectionChange = "playerConnection",
	RepeatChange = "playerRepeat",
	PauseChange = "playerPause",
	QueueChange = "queueChange",
	TrackChange = "trackChange",
	VolumeChange = "volumeChange",
	ChannelChange = "channelChange",
	PlayerCreate = "playerCreate",
	PlayerDestroy = "playerDestroy",
}

interface PlayerStateUpdateEvent {
	changeType: PlayerStateEventTypes;
	details?:
		| AutoplayChangeEvent
		| ConnectionChangeEvent
		| RepeatChangeEvent
		| PauseChangeEvent
		| QueueChangeEvent
		| TrackChangeEvent
		| VolumeChangeEvent
		| ChannelChangeEvent;
}

interface AutoplayChangeEvent {
	previousAutoplay: boolean;
	currentAutoplay: boolean;
}

interface ConnectionChangeEvent {
	changeType: "connect" | "disconnect";
	previousConnection: boolean;
	currentConnection: boolean;
}

interface RepeatChangeEvent {
	changeType: "dynamic" | "track" | "queue" | null;
	previousRepeat: string | null;
	currentRepeat: string | null;
}

interface PauseChangeEvent {
	previousPause: boolean | null;
	currentPause: boolean | null;
}

interface QueueChangeEvent {
	changeType: "add" | "remove" | "clear" | "shuffle" | "roundRobin" | "userBlock" | "autoPlayAdd";
	tracks?: Track[];
}

interface TrackChangeEvent {
	changeType: "start" | "end" | "previous" | "timeUpdate" | "autoPlay";
	track: Track;
	previousTime?: number | null;
	currentTime?: number | null;
}

interface VolumeChangeEvent {
	previousVolume: number | null;
	currentVolume: number | null;
}

interface ChannelChangeEvent {
	changeType: "text" | "voice";
	previousChannel: string | null;
	currentChannel: string | null;
}

export interface SearchQuery {
	/** The source to search from. */
	source?: SearchPlatform;
	/** The query to search for. */
	query: string;
}

export interface LavalinkResponse {
	loadType: LoadTypes;
	data: TrackData[] | PlaylistRawData;
}

interface LavaPlayer {
	guildId: string;
	track: TrackData | Track;
	volume: number;
	paused: boolean;
	state: {
		time: number;
		position: number;
		connected: boolean;
		ping: number;
	};
	voice: {
		token: string;
		endpoint: string;
		sessionId: string;
	};
	filters: Record<string, unknown>;
}

export interface SearchResult {
	/** The load type of the result. */
	loadType: LoadTypes;
	/** The array of tracks from the result. */
	tracks: Track[];
	/** The playlist info if the load type is 'playlist'. */
	playlist?: PlaylistData;
}

export interface PlaylistRawData {
	info: {
		/** The playlist name. */
		name: string;
	};
	/** Addition info provided by plugins. */
	pluginInfo: object;
	/** The tracks of the playlist */
	tracks: TrackData[];
}

export interface PlaylistInfoData {
	/** Url to playlist. */
	url: string;
	/** Type is always playlist in that case. */
	type: string;
	/** ArtworkUrl of playlist */
	artworkUrl: string;
	/** Number of total tracks in playlist */
	totalTracks: number;
	/** Author of playlist */
	author: string;
}

export interface PlaylistData {
	/** The playlist name. */
	name: string;
	/** Requester of playlist. */
	requester: User | ClientUser;
	/** More playlist information. */
	playlistInfo: PlaylistInfoData[];
	/** The length of the playlist. */
	duration: number;
	/** The songs of the playlist. */
	tracks: Track[];
}

export enum ManagerEventTypes {
	Debug = "debug",
	NodeCreate = "nodeCreate",
	NodeDestroy = "nodeDestroy",
	NodeConnect = "nodeConnect",
	NodeReconnect = "nodeReconnect",
	NodeDisconnect = "nodeDisconnect",
	NodeError = "nodeError",
	NodeRaw = "nodeRaw",
	PlayerCreate = "playerCreate",
	PlayerDestroy = "playerDestroy",
	PlayerStateUpdate = "playerStateUpdate",
	PlayerMove = "playerMove",
	PlayerDisconnect = "playerDisconnect",
	QueueEnd = "queueEnd",
	SocketClosed = "socketClosed",
	TrackStart = "trackStart",
	TrackEnd = "trackEnd",
	TrackStuck = "trackStuck",
	TrackError = "trackError",
	SegmentsLoaded = "segmentsLoaded",
	SegmentSkipped = "segmentSkipped",
	ChapterStarted = "chapterStarted",
	ChaptersLoaded = "chaptersLoaded",
}
export interface ManagerEvents {
	[ManagerEventTypes.Debug]: [info: string];
	[ManagerEventTypes.NodeCreate]: [node: Node];
	[ManagerEventTypes.NodeDestroy]: [node: Node];
	[ManagerEventTypes.NodeConnect]: [node: Node];
	[ManagerEventTypes.NodeReconnect]: [node: Node];
	[ManagerEventTypes.NodeDisconnect]: [node: Node, reason: { code?: number; reason?: string }];
	[ManagerEventTypes.NodeError]: [node: Node, error: Error];
	[ManagerEventTypes.NodeRaw]: [payload: unknown];
	[ManagerEventTypes.PlayerCreate]: [player: Player];
	[ManagerEventTypes.PlayerDestroy]: [player: Player];
	[ManagerEventTypes.PlayerStateUpdate]: [oldPlayer: Player, newPlayer: Player, changeType: PlayerStateUpdateEvent];
	[ManagerEventTypes.PlayerMove]: [player: Player, initChannel: string, newChannel: string];
	[ManagerEventTypes.PlayerDisconnect]: [player: Player, oldChannel: string];
	[ManagerEventTypes.QueueEnd]: [player: Player, track: Track, payload: TrackEndEvent];
	[ManagerEventTypes.SocketClosed]: [player: Player, payload: WebSocketClosedEvent];
	[ManagerEventTypes.TrackStart]: [player: Player, track: Track, payload: TrackStartEvent];
	[ManagerEventTypes.TrackEnd]: [player: Player, track: Track, payload: TrackEndEvent];
	[ManagerEventTypes.TrackStuck]: [player: Player, track: Track, payload: TrackStuckEvent];
	[ManagerEventTypes.TrackError]: [player: Player, track: Track, payload: TrackExceptionEvent];
	[ManagerEventTypes.SegmentsLoaded]: [player: Player, track: Track, payload: SponsorBlockSegmentsLoaded];
	[ManagerEventTypes.SegmentSkipped]: [player: Player, track: Track, payload: SponsorBlockSegmentSkipped];
	[ManagerEventTypes.ChapterStarted]: [player: Player, track: Track, payload: SponsorBlockChapterStarted];
	[ManagerEventTypes.ChaptersLoaded]: [player: Player, track: Track, payload: SponsorBlockChaptersLoaded];
}<|MERGE_RESOLUTION|>--- conflicted
+++ resolved
@@ -968,7 +968,6 @@
 
 export enum TrackPartial {
 	/** The base64 encoded string of the track */
-<<<<<<< HEAD
 	Track = "track",
 	/** The title of the track */
 	Title = "title",
@@ -984,32 +983,12 @@
 	IsSeekable = "isSeekable",
 	/** Whether the track is a stream */
 	IsStream = "isStream",
-=======
-	Encoded = "encoded",
-	/** The plugin info of the track */
-	PluginInfo = "pluginInfo",
-	/** The track identifier */
-	Identifier = "identifier",
-	/** Whether the track is seekable */
-	IsSeekable = "isSeekable",
-	/** The author of the track */
-	Author = "author",
-	/** The length of the track in milliseconds */
-	Length = "length",
-	/** The ISRC of the track */
-	Isrc = "isrc",
-	/** Whether the track is a stream */
-	IsStream = "isStream",
-	/** The title of the track */
-	Title = "title",
->>>>>>> 396ee049
 	/** The URI of the track */
 	Uri = "uri",
 	/** The artwork URL of the track */
 	ArtworkUrl = "artworkUrl",
 	/** The source name of the track */
 	SourceName = "sourceName",
-<<<<<<< HEAD
 	/** The thumbnail of the track */
 	ThumbNail = "thumbnail",
 	/** The requester of the track */
@@ -1018,9 +997,6 @@
 	PluginInfo = "pluginInfo",
 	/** The custom data of the track */
 	CustomData = "customData",
-=======
-	Track = "track"
->>>>>>> 396ee049
 }
 
 export enum UseNodeOptions {
