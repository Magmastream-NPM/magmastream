--- conflicted
+++ resolved
@@ -1,10 +1,6 @@
 {
 	"name": "magmastream",
-<<<<<<< HEAD
 	"version": "2.9.0-dev.48",
-=======
-	"version": "2.8.7",
->>>>>>> 14057ec2
 	"description": "A user-friendly Lavalink client designed for NodeJS.",
 	"main": "dist/index.js",
 	"types": "dist/index.d.ts",
