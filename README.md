<p align="center">
  <img src="https://capsule-render.vercel.app/api?type=waving&color=gradient&height=200&section=header&text=Magmastream&fontSize=80&fontAlignY=35&animation=twinkling&fontColor=gradient" />
</p>

**Magmastream** is a powerful and feature-rich Lavalink wrapper for Node.js, designed to supercharge your audio applications. Currently optimized exclusively for Lavalink version 4, Magmastream delivers seamless audio streaming capabilities with elegant simplicity.

## Useful Links

- [Documentation](https://docs.magmastream.com)
- [Example Bot](https://github.com/Magmastream-NPM/magmastream_basics_bot)

## Contributing

We warmly welcome contributions that help elevate Magmastream to new heights! Whether you've discovered bugs that need squashing or have brilliant ideas for improvements, we'd love to see your contributions. Here's how you can join our community of developers:

1. Fork the repository to your own GitHub account.
2. Create a fresh branch that reflects your intended changes.
3. Implement your awesome modifications and fixes.
4. Rigorously test your changes to ensure everything works flawlessly.
5. Submit a detailed pull request, clearly describing the enhancements you've made.

Together, we can make Magmastream an even more powerful and robust tool for everyone! Your expertise and creativity are invaluable to our project's growth. 🚀✨

## Bug Fixes

Have you discovered and squashed some pesky bugs? Fantastic! We'd love for you to [contribute](#contributing) by submitting a pull request. Your dedication to enhancing Magmastream's stability and reliability is invaluable to our community. Together, we can make this project even more robust! 🐛✨

## Support
Need help or have questions? Feel free to create an issue, and our community will be happy to assist you!
For real-time support and engaging discussions, join our vibrant [Discord Support Server](https://discord.com/invite/HV59Z3zEjt).

## Used By

| Name                                                                                                                                                                                                                                                  | Creator       |
| ----------------------------------------------------------------------------------------------------------------------------------------------------------------------------------------------------------------------------------------------------- | ------------- |
| [Lava Jukebox](https://discord.com/api/oauth2/authorize?client_id=887651843742793779&permissions=-1&redirect_uri=https%3A%2F%2Fdiscord.gg%2F4ZaXbbYSTZ&response_type=code&scope=guilds.join%20bot%20applications.commands)                            | Abel Purnwasy |
| [Stal](https://discord.com/oauth2/authorize?client_id=923938180263182356&scope=bot%20applications.commands&permissions=27648861246)                                                                                                                   | memte         |
| [Lunio](https://discord.com/api/oauth2/authorize?client_id=945030475779551415&permissions=61991952&scope=bot+applications.commands)                                                                                                                   | vexi          |
| [JukeDisc](https://discord.com/oauth2/authorize?client_id=1109751797549105176&permissions=968552214080&scope=bot+applications.commands)                                                                                                               | Theo          |
| [Cool Music](https://discord.com/oauth2/authorize?client_id=923529398425096193&permissions=12888394808&redirect_uri=https%3A%2F%2Fdiscord.gg%2Fcool-music-support-925619107460698202&response_type=code&scope=bot%20identify%20applications.commands) | Itz Random    |
| [Soundy](https://dsc.gg/sndy)                                                                                                                                                                                                                         | iaMJ          |
| [HamBot](https://discord.com/oauth2/authorize?client_id=1049314312776335390)                                                                                                                                                                          | yanishamburger|

Want to showcase your bot? Feel free to create a pull request and add it to our growing list of amazing bots powered by Magmastream!

## Contributors

A heartfelt thank you to all our amazing contributors who have poured their time and expertise into making Magmastream truly exceptional! Your dedication and passion continue to drive this project forward. 🚀✨

<<<<<<< HEAD
<!-- ALL-CONTRIBUTORS-LIST:START - Do not remove or modify this section -->
<!-- prettier-ignore-start -->
<!-- markdownlint-disable -->
<table>
  <tbody>
    <tr>
      <td align="center" valign="top" width="14.28%"><a href="https://discord.gg/JCaTDJRz7P"><img src="https://avatars.githubusercontent.com/u/58607083?v=4?s=100" width="100px;" alt="Darek"/><br /><sub><b>Darek</b></sub></a><br /><a href="#doc-realdarek" title="Documentation">📖</a></td>
    </tr>
  </tbody>
</table>
=======
<img src="https://contributers.code-fy.tech/Magmastream-NPM?yousuck">
>>>>>>> 4ef94dbf

## Stats


![Stats](https://repobeats.axiom.co/api/embed/e46896cea6c7ad6648effe4d7868ffa3fef0151b.svg "Repobeats analytics image")<|MERGE_RESOLUTION|>--- conflicted
+++ resolved
@@ -47,7 +47,6 @@
 
 A heartfelt thank you to all our amazing contributors who have poured their time and expertise into making Magmastream truly exceptional! Your dedication and passion continue to drive this project forward. 🚀✨
 
-<<<<<<< HEAD
 <!-- ALL-CONTRIBUTORS-LIST:START - Do not remove or modify this section -->
 <!-- prettier-ignore-start -->
 <!-- markdownlint-disable -->
@@ -58,9 +57,10 @@
     </tr>
   </tbody>
 </table>
-=======
+
+
+
 <img src="https://contributers.code-fy.tech/Magmastream-NPM?yousuck">
->>>>>>> 4ef94dbf
 
 ## Stats
 
